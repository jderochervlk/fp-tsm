--- conflicted
+++ resolved
@@ -1218,7 +1218,6 @@
 // -------------------------------------------------------------------------------------
 
 /**
-<<<<<<< HEAD
  * This is just `sort` followed by `group`.
  *
  * @category combinators
@@ -1238,10 +1237,7 @@
 }
 
 /**
- * Use `Array`'s `filter` instead.
-=======
  * Use [`filter`](./Array.ts.html#filter) instead.
->>>>>>> e33bf40b
  *
  * @category combinators
  * @since 2.0.0
