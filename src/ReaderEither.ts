/**
 * @since 2.0.0
 */
import { Alt3, Alt3C } from './Alt'
import { Applicative3, Applicative3C, getApplicativeMonoid } from './Applicative'
import {
  ap as ap_,
  apFirst as apFirst_,
  Apply3,
  apS as apS_,
  apSecond as apSecond_,
  getApplySemigroup as getApplySemigroup_
} from './Apply'
import { Bifunctor3 } from './Bifunctor'
import { bind as bind_, Chain3, chainFirst as chainFirst_ } from './Chain'
import { compact as compact_, Compactable3C, separate as separate_ } from './Compactable'
import * as E from './Either'
import * as ET from './EitherT'
import {
  filter as filter_,
  Filterable3C,
  filterMap as filterMap_,
  partition as partition_,
  partitionMap as partitionMap_
} from './Filterable'
import {
  chainEitherK as chainEitherK_,
  chainOptionK as chainOptionK_,
  filterOrElse as filterOrElse_,
  FromEither3,
  fromEitherK as fromEitherK_,
  fromOption as fromOption_,
  fromOptionK as fromOptionK_,
  fromPredicate as fromPredicate_
} from './FromEither'
import {
  ask as ask_,
  asks as asks_,
  chainReaderK as chainReaderK_,
  FromReader3,
  fromReaderK as fromReaderK_
} from './FromReader'
import { flow, identity, Lazy, pipe } from './function'
import { bindTo as bindTo_, flap as flap_, Functor3 } from './Functor'
import * as _ from './internal'
import { Monad3, Monad3C } from './Monad'
import { MonadThrow3, MonadThrow3C } from './MonadThrow'
import { Monoid } from './Monoid'
import { Option } from './Option'
import { Pointed3 } from './Pointed'
import { Predicate } from './Predicate'
import * as R from './Reader'
import { Refinement } from './Refinement'
import { Semigroup } from './Semigroup'

import Reader = R.Reader
import Either = E.Either

// -------------------------------------------------------------------------------------
// model
// -------------------------------------------------------------------------------------

/**
 * @category model
 * @since 2.0.0
 */
export interface ReaderEither<R, E, A> extends Reader<R, Either<E, A>> {}

// -------------------------------------------------------------------------------------
// constructors
// -------------------------------------------------------------------------------------

/**
 * @category constructors
 * @since 2.0.0
 */
export const left: <R, E = never, A = never>(e: E) => ReaderEither<R, E, A> =
  /*#__PURE__*/
  ET.left(R.Pointed)

/**
 * @category constructors
 * @since 2.0.0
 */
export const right: <R, E = never, A = never>(a: A) => ReaderEither<R, E, A> =
  /*#__PURE__*/
  ET.right(R.Pointed)

/**
 * @category constructors
 * @since 2.0.0
 */
export const rightReader: <R, E = never, A = never>(ma: Reader<R, A>) => ReaderEither<R, E, A> =
  /*#__PURE__*/
  ET.rightF(R.Functor)

/**
 * @category constructors
 * @since 2.0.0
 */
export const leftReader: <R, E = never, A = never>(me: Reader<R, E>) => ReaderEither<R, E, A> =
  /*#__PURE__*/
  ET.leftF(R.Functor)

/**
 * @category constructors
 * @since 2.0.0
 */
export const fromEither: <R, E, A>(e: E.Either<E, A>) => ReaderEither<R, E, A> = R.of

/**
 * @category constructors
 * @since 2.11.0
 */
export const fromReader: <R, A, E = never>(ma: Reader<R, A>) => ReaderEither<R, E, A> = rightReader

// -------------------------------------------------------------------------------------
// destructors
// -------------------------------------------------------------------------------------

/**
 * @category destructors
 * @since 2.10.0
 */
export const match: <E, B, A>(
  onLeft: (e: E) => B,
  onRight: (a: A) => B
) => <R>(ma: ReaderEither<R, E, A>) => Reader<R, B> =
  /*#__PURE__*/
  ET.match(R.Functor)

/**
 * Less strict version of [`match`](#match).
 *
 * @category destructors
 * @since 2.10.0
 */
export const matchW: <E, B, A, C>(
  onLeft: (e: E) => B,
  onRight: (a: A) => C
) => <R>(ma: Reader<R, Either<E, A>>) => Reader<R, B | C> = match as any

/**
 * @category destructors
 * @since 2.10.0
 */
export const matchE: <R, E, A, B>(
  onLeft: (e: E) => Reader<R, B>,
  onRight: (a: A) => Reader<R, B>
) => (ma: ReaderEither<R, E, A>) => Reader<R, B> =
  /*#__PURE__*/
  ET.matchE(R.Monad)

/**
 * Alias of [`matchE`](#matche).
 *
 * @category destructors
 * @since 2.0.0
 */
export const fold = matchE

/**
 * Less strict version of [`matchE`](#matche).
 *
 * @category destructors
 * @since 2.10.0
 */
export const matchEW: <E, R2, B, A, R3, C>(
  onLeft: (e: E) => Reader<R2, B>,
  onRight: (a: A) => Reader<R3, C>
) => <R1>(ma: ReaderEither<R1, E, A>) => Reader<R1 & R2 & R3, B | C> = matchE as any

/**
 * Alias of [`matchEW`](#matchew).
 *
 * @category destructors
 * @since 2.10.0
 */
export const foldW = matchEW

/**
 * @category destructors
 * @since 2.0.0
 */
export const getOrElse: <E, R, A>(onLeft: (e: E) => Reader<R, A>) => (ma: ReaderEither<R, E, A>) => Reader<R, A> =
  /*#__PURE__*/
  ET.getOrElse(R.Monad)

/**
 * Less strict version of [`getOrElse`](#getorelse).
 *
 * @category destructors
 * @since 2.6.0
 */
export const getOrElseW: <R2, E, B>(
  onLeft: (e: E) => Reader<R2, B>
) => <R1, A>(ma: ReaderEither<R1, E, A>) => Reader<R1 & R2, A | B> = getOrElse as any

// -------------------------------------------------------------------------------------
// interop
// -------------------------------------------------------------------------------------

/**
 * @category interop
 * @since 2.10.0
 */
export const toUnion: <R, E, A>(fa: ReaderEither<R, E, A>) => Reader<R, E | A> =
  /*#__PURE__*/
  ET.toUnion(R.Functor)

// -------------------------------------------------------------------------------------
// combinators
// -------------------------------------------------------------------------------------

/**
 * Changes the value of the local context during the execution of the action `ma` (similar to `Contravariant`'s
 * `contramap`).
 *
 * @category combinators
 * @since 2.0.0
 */
export const local: <R2, R1>(f: (r2: R2) => R1) => <E, A>(ma: ReaderEither<R1, E, A>) => ReaderEither<R2, E, A> =
  R.local

/**
 * Less strict version of [`asksE`](#asksE).
 *
 * @category combinators
 * @since 2.11.0
 */
export const asksEW: <R1, R2, E, A>(f: (r1: R1) => ReaderEither<R2, E, A>) => ReaderEither<R1 & R2, E, A> = R.asksEW

/**
 * Effectfully accesses the environment.
 *
 * @category combinators
 * @since 2.11.0
 */
export const asksE: <R, E, A>(f: (r: R) => ReaderEither<R, E, A>) => ReaderEither<R, E, A> = asksEW

/**
 * @category combinators
 * @since 2.0.0
 */
export const orElse: <E1, R, E2, A>(
  onLeft: (e: E1) => ReaderEither<R, E2, A>
) => (ma: ReaderEither<R, E1, A>) => ReaderEither<R, E2, A> =
  /*#__PURE__*/
  ET.orElse(R.Monad)

/**
 * Less strict version of [`orElse`](#orelse).
 *
 * @category combinators
 * @since 2.10.0
 */
export const orElseW: <E1, R1, E2, B>(
  onLeft: (e: E1) => ReaderEither<R1, E2, B>
) => <R2, A>(ma: ReaderEither<R2, E1, A>) => ReaderEither<R1 & R2, E2, A | B> = orElse as any

/**
 * @category combinators
 * @since 2.11.0
 */
export const orElseFirst: <E, R, B>(
  onLeft: (e: E) => ReaderEither<R, E, B>
) => <A>(ma: ReaderEither<R, E, A>) => ReaderEither<R, E, A> =
  /*#__PURE__*/
  ET.orElseFirst(R.Monad)

/**
 * @category combinators
 * @since 2.11.0
 */
export const orElseFirstW: <E1, R, E2, B>(
  onLeft: (e: E1) => ReaderEither<R, E2, B>
) => <A>(ma: ReaderEither<R, E1, A>) => ReaderEither<R, E1 | E2, A> = orElseFirst as any

/**
 * @category combinators
 * @since 2.11.0
 */
export const orLeft: <E1, R, E2>(
  onLeft: (e: E1) => Reader<R, E2>
) => <A>(fa: ReaderEither<R, E1, A>) => ReaderEither<R, E2, A> =
  /*#__PURE__*/
  ET.orLeft(R.Monad)

/**
 * @category combinators
 * @since 2.0.0
 */
export const swap: <R, E, A>(ma: ReaderEither<R, E, A>) => ReaderEither<R, A, E> =
  /*#__PURE__*/
  ET.swap(R.Functor)

// -------------------------------------------------------------------------------------
// non-pipeables
// -------------------------------------------------------------------------------------

/* istanbul ignore next */
const _map: Monad3<URI>['map'] = (fa, f) => pipe(fa, map(f))
/* istanbul ignore next */
const _bimap: Bifunctor3<URI>['bimap'] = (fa, f, g) => pipe(fa, bimap(f, g))
/* istanbul ignore next */
const _mapLeft: Bifunctor3<URI>['mapLeft'] = (fa, f) => pipe(fa, mapLeft(f))
/* istanbul ignore next */
const _ap: Monad3<URI>['ap'] = (fab, fa) => pipe(fab, ap(fa))
/* istanbul ignore next */
const _chain: Monad3<URI>['chain'] = (ma, f) => pipe(ma, chain(f))
/* istanbul ignore next */
const _alt: Alt3<URI>['alt'] = (fa, that) => pipe(fa, alt(that))

// -------------------------------------------------------------------------------------
// type class members
// -------------------------------------------------------------------------------------

/**
 * `map` can be used to turn functions `(a: A) => B` into functions `(fa: F<A>) => F<B>` whose argument and return types
 * use the type constructor `F` to represent some computational context.
 *
 * @category Functor
 * @since 2.0.0
 */
export const map: <A, B>(f: (a: A) => B) => <R, E>(fa: ReaderEither<R, E, A>) => ReaderEither<R, E, B> =
  /*#__PURE__*/
  ET.map(R.Functor)

/**
 * Map a pair of functions over the two last type arguments of the bifunctor.
 *
 * @category Bifunctor
 * @since 2.0.0
 */
export const bimap: <E, G, A, B>(
  f: (e: E) => G,
  g: (a: A) => B
) => <R>(fa: ReaderEither<R, E, A>) => ReaderEither<R, G, B> =
  /*#__PURE__*/
  ET.bimap(R.Functor)

/**
 * Map a function over the second type argument of a bifunctor.
 *
 * @category Bifunctor
 * @since 2.0.0
 */
export const mapLeft: <E, G>(f: (e: E) => G) => <R, A>(fa: ReaderEither<R, E, A>) => ReaderEither<R, G, A> =
  /*#__PURE__*/
  ET.mapLeft(R.Functor)

/**
 * Apply a function to an argument under a type constructor.
 *
 * @category Apply
 * @since 2.0.0
 */
export const ap: <R, E, A>(
  fa: ReaderEither<R, E, A>
) => <B>(fab: ReaderEither<R, E, (a: A) => B>) => ReaderEither<R, E, B> =
  /*#__PURE__*/
  ET.ap(R.Apply)

/**
 * Less strict version of [`ap`](#ap).
 *
 * @category Apply
 * @since 2.8.0
 */
export const apW: <R2, E2, A>(
  fa: ReaderEither<R2, E2, A>
) => <R1, E1, B>(fab: ReaderEither<R1, E1, (a: A) => B>) => ReaderEither<R1 & R2, E1 | E2, B> = ap as any

/**
 * @category Pointed
 * @since 2.8.5
 */
export const of: <R, E = never, A = never>(a: A) => ReaderEither<R, E, A> = right

/**
 * Composes computations in sequence, using the return value of one computation to determine the next computation.
 *
 * @category Monad
 * @since 2.0.0
 */
export const chain: <R, E, A, B>(
  f: (a: A) => ReaderEither<R, E, B>
) => (ma: ReaderEither<R, E, A>) => ReaderEither<R, E, B> =
  /*#__PURE__*/
  ET.chain(R.Monad)

/**
 * Less strict version of [`chain`](#chain).
 *
 * @category Monad
 * @since 2.6.0
 */
export const chainW: <R2, E2, A, B>(
  f: (a: A) => ReaderEither<R2, E2, B>
) => <R1, E1>(ma: ReaderEither<R1, E1, A>) => ReaderEither<R1 & R2, E1 | E2, B> = chain as any

/**
 * Derivable from `Chain`.
 *
 * @category combinators
 * @since 2.0.0
 */
export const flatten: <R, E, A>(mma: ReaderEither<R, E, ReaderEither<R, E, A>>) => ReaderEither<R, E, A> =
  /*#__PURE__*/
  chain(identity)

/**
 * Identifies an associative operation on a type constructor. It is similar to `Semigroup`, except that it applies to
 * types of kind `* -> *`.
 *
 * @category Alt
 * @since 2.0.0
 */
export const alt: <R, E, A>(that: () => ReaderEither<R, E, A>) => (fa: ReaderEither<R, E, A>) => ReaderEither<R, E, A> =
  /*#__PURE__*/
  ET.alt(R.Monad)

/**
 * Less strict version of [`alt`](#alt).
 *
 * @category Alt
 * @since 2.9.0
 */
export const altW: <R2, E2, B>(
  that: () => ReaderEither<R2, E2, B>
) => <R1, E1, A>(fa: ReaderEither<R1, E1, A>) => ReaderEither<R1 & R2, E1 | E2, A | B> = alt as any

/**
 * @category MonadThrow
 * @since 2.7.0
 */
export const throwError: MonadThrow3<URI>['throwError'] = left

// -------------------------------------------------------------------------------------
// instances
// -------------------------------------------------------------------------------------

/**
 * @category instances
 * @since 2.0.0
 */
export const URI = 'ReaderEither'

/**
 * @category instances
 * @since 2.0.0
 */
export type URI = typeof URI

declare module './HKT' {
  interface URItoKind3<R, E, A> {
    readonly [URI]: ReaderEither<R, E, A>
  }
}

/**
 * @category instances
 * @since 2.10.0
 */
export const getCompactable = <E>(M: Monoid<E>): Compactable3C<URI, E> => {
  const C = E.getCompactable(M)
  return {
    URI,
    _E: undefined as any,
    compact: compact_(R.Functor, C),
    separate: separate_(R.Functor, C, E.Functor)
  }
}

/**
 * @category instances
 * @since 2.10.0
 */
export function getFilterable<E>(M: Monoid<E>): Filterable3C<URI, E> {
  const F = E.getFilterable(M)
  const C = getCompactable(M)

  const filter = filter_(R.Functor, F)
  const filterMap = filterMap_(R.Functor, F)
  const partition = partition_(R.Functor, F)
  const partitionMap = partitionMap_(R.Functor, F)
  return {
    URI,
    _E: undefined as any,
    map: _map,
    compact: C.compact,
    separate: C.separate,
    filter: <R, A>(fa: ReaderEither<R, E, A>, predicate: Predicate<A>) => pipe(fa, filter(predicate)),
    filterMap: (fa, f) => pipe(fa, filterMap(f)),
    partition: <R, A>(fa: ReaderEither<R, E, A>, predicate: Predicate<A>) => pipe(fa, partition(predicate)),
    partitionMap: (fa, f) => pipe(fa, partitionMap(f))
  }
}

/**
 * @category instances
 * @since 2.7.0
 */
export function getApplicativeReaderValidation<E>(S: Semigroup<E>): Applicative3C<URI, E> {
  const ap = ap_(R.Apply, E.getApplicativeValidation(S))
  return {
    URI,
    _E: undefined as any,
    map: _map,
    ap: (fab, fa) => pipe(fab, ap(fa)),
    of
  }
}

/**
 * @category instances
 * @since 2.7.0
 */
export function getAltReaderValidation<E>(S: Semigroup<E>): Alt3C<URI, E> {
  const alt = ET.altValidation(R.Monad, S)
  return {
    URI,
    _E: undefined as any,
    map: _map,
    alt: (fa, that) => pipe(fa, alt(that))
  }
}

/**
 * @category instances
 * @since 2.7.0
 */
export const Functor: Functor3<URI> = {
  URI,
  map: _map
}

/**
 * Derivable from `Functor`.
 *
 * @category combinators
 * @since 2.10.0
 */
export const flap =
  /*#_PURE_*/
  flap_(Functor)

/**
 * @category instances
 * @since 2.10.0
 */
export const Pointed: Pointed3<URI> = {
  URI,
  of
}

/**
 * @category instances
 * @since 2.10.0
 */
export const Apply: Apply3<URI> = {
  URI,
  map: _map,
  ap: _ap
}

/**
 * Combine two effectful actions, keeping only the result of the first.
 *
 * Derivable from `Apply`.
 *
 * @category combinators
 * @since 2.0.0
 */
export const apFirst =
  /*#__PURE__*/
  apFirst_(Apply)

/**
 * Combine two effectful actions, keeping only the result of the second.
 *
 * Derivable from `Apply`.
 *
 * @category combinators
 * @since 2.0.0
 */
export const apSecond =
  /*#__PURE__*/
  apSecond_(Apply)

/**
 * @category instances
 * @since 2.7.0
 */
export const Applicative: Applicative3<URI> = {
  URI,
  map: _map,
  ap: _ap,
  of
}

/**
 * @category instances
 * @since 2.10.0
 */
export const Chain: Chain3<URI> = {
  URI,
  map: _map,
  ap: _ap,
  chain: _chain
}

/**
 * @category instances
 * @since 2.7.0
 */
export const Monad: Monad3<URI> = {
  URI,
  map: _map,
  ap: _ap,
  of,
  chain: _chain
}

/**
 * Composes computations in sequence, using the return value of one computation to determine the next computation and
 * keeping only the result of the first.
 *
 * Derivable from `Chain`.
 *
 * @category combinators
 * @since 2.0.0
 */
export const chainFirst: <R, E, A, B>(
  f: (a: A) => ReaderEither<R, E, B>
) => (ma: ReaderEither<R, E, A>) => ReaderEither<R, E, A> =
  /*#__PURE__*/
  chainFirst_(Chain)

/**
 * Less strict version of [`chainFirst`](#chainfirst)
 *
 * Derivable from `Chain`.
 *
 * @category combinators
 * @since 2.8.0
 */
export const chainFirstW: <R2, E2, A, B>(
  f: (a: A) => ReaderEither<R2, E2, B>
) => <R1, E1>(ma: ReaderEither<R1, E1, A>) => ReaderEither<R1 & R2, E1 | E2, A> = chainFirst as any

/**
 * @category instances
 * @since 2.7.0
 */
export const Bifunctor: Bifunctor3<URI> = {
  URI,
  bimap: _bimap,
  mapLeft: _mapLeft
}

/**
 * @category instances
 * @since 2.7.0
 */
export const Alt: Alt3<URI> = {
  URI,
  map: _map,
  alt: _alt
}

/**
 * @category instances
 * @since 2.11.0
 */
export const FromReader: FromReader3<URI> = {
  URI,
  fromReader
}

/**
 * Reads the current context.
 *
 * @category constructors
 * @since 2.0.0
 */
export const ask: <R, E = never>() => ReaderEither<R, E, R> =
  /*#__PURE__*/
  ask_(FromReader)

/**
 * Projects a value from the global context in a `ReaderEither`.
 *
 * @category constructors
 * @since 2.0.0
 */
export const asks: <R, A, E = never>(f: (r: R) => A) => ReaderEither<R, E, A> =
  /*#__PURE__*/
  asks_(FromReader)

/**
 * @category combinators
 * @since 2.11.0
 */
export const fromReaderK: <A extends ReadonlyArray<unknown>, R, B>(
  f: (...a: A) => Reader<R, B>
) => <E = never>(...a: A) => ReaderEither<R, E, B> =
  /*#__PURE__*/
  fromReaderK_(FromReader)

/**
 * @category combinators
 * @since 2.11.0
 */
export const chainReaderK: <A, R, B>(
  f: (a: A) => Reader<R, B>
) => <E = never>(ma: ReaderEither<R, E, A>) => ReaderEither<R, E, B> =
  /*#__PURE__*/
  chainReaderK_(FromReader, Chain)

/**
 * @category instances
 * @since 2.7.0
 */
export const MonadThrow: MonadThrow3<URI> = {
  URI,
  map: _map,
  ap: _ap,
  of,
  chain: _chain,
  throwError
}

/**
 * @category instances
 * @since 2.10.0
 */
export const FromEither: FromEither3<URI> = {
  URI,
  fromEither
}

/**
 * @category constructors
 * @since 2.0.0
 */
export const fromOption: <E>(onNone: Lazy<E>) => <R, A>(ma: Option<A>) => ReaderEither<R, E, A> =
  /*#__PURE__*/
  fromOption_(FromEither)

/**
 * @category combinators
 * @since 2.10.0
 */
export const fromOptionK =
  /*#__PURE__*/
  fromOptionK_(FromEither)

/**
 * @category combinators
 * @since 2.10.0
 */
export const chainOptionK =
  /*#__PURE__*/
  chainOptionK_(FromEither, Chain)

/**
 * @category combinators
 * @since 2.4.0
 */
export const chainEitherK: <E, A, B>(
  f: (a: A) => E.Either<E, B>
) => <R>(ma: ReaderEither<R, E, A>) => ReaderEither<R, E, B> =
  /*#__PURE__*/
  chainEitherK_(FromEither, Chain)

/**
 * Less strict version of [`chainEitherK`](#chaineitherk).
 *
 * @category combinators
 * @since 2.6.1
 */
export const chainEitherKW: <E2, A, B>(
  f: (a: A) => Either<E2, B>
) => <R, E1>(ma: ReaderEither<R, E1, A>) => ReaderEither<R, E1 | E2, B> = chainEitherK as any

/**
 * @category constructors
 * @since 2.0.0
 */
export const fromPredicate: {
  <E, A, B extends A>(refinement: Refinement<A, B>, onFalse: (a: A) => E): <R>(a: A) => ReaderEither<R, E, B>
  <E, A>(predicate: Predicate<A>, onFalse: (a: A) => E): <R>(a: A) => ReaderEither<R, E, A>
} =
  /*#__PURE__*/
  fromPredicate_(FromEither)

/**
 * @category combinators
 * @since 2.0.0
 */
export const filterOrElse: {
  <E, A, B extends A>(refinement: Refinement<A, B>, onFalse: (a: A) => E): <R>(
    ma: ReaderEither<R, E, A>
  ) => ReaderEither<R, E, B>
  <E, A>(predicate: Predicate<A>, onFalse: (a: A) => E): <R>(ma: ReaderEither<R, E, A>) => ReaderEither<R, E, A>
} =
  /*#__PURE__*/
  filterOrElse_(FromEither, Chain)

/**
 * Less strict version of [`filterOrElse`](#filterorelse).
 *
 * @category combinators
 * @since 2.9.0
 */
export const filterOrElseW: {
  <A, B extends A, E2>(refinement: Refinement<A, B>, onFalse: (a: A) => E2): <R, E1>(
    ma: ReaderEither<R, E1, A>
  ) => ReaderEither<R, E1 | E2, B>
  <A, E2>(predicate: Predicate<A>, onFalse: (a: A) => E2): <R, E1>(
    ma: ReaderEither<R, E1, A>
  ) => ReaderEither<R, E1 | E2, A>
} = filterOrElse

/**
 * @category combinators
 * @since 2.4.0
 */
export const fromEitherK: <E, A extends ReadonlyArray<unknown>, B>(
  f: (...a: A) => E.Either<E, B>
) => <R>(...a: A) => ReaderEither<R, E, B> =
  /*#__PURE__*/
  fromEitherK_(FromEither)

// -------------------------------------------------------------------------------------
// do notation
// -------------------------------------------------------------------------------------

/**
 * @since 2.9.0
 */
export const Do: ReaderEither<unknown, never, {}> =
  /*#__PURE__*/
  of(_.emptyRecord)

/**
 * @since 2.8.0
 */
export const bindTo =
  /*#__PURE__*/
  bindTo_(Functor)

/**
 * @since 2.8.0
 */
export const bind =
  /*#__PURE__*/
  bind_(Chain)

/**
 * @since 2.8.0
 */
export const bindW: <N extends string, A, R2, E2, B>(
  name: Exclude<N, keyof A>,
  f: (a: A) => ReaderEither<R2, E2, B>
) => <R1, E1>(
  fa: ReaderEither<R1, E1, A>
) => ReaderEither<R1 & R2, E1 | E2, { readonly [K in keyof A | N]: K extends keyof A ? A[K] : B }> = bind as any

// -------------------------------------------------------------------------------------
// pipeable sequence S
// -------------------------------------------------------------------------------------

/**
 * @since 2.8.0
 */
export const apS =
  /*#__PURE__*/
  apS_(Apply)

/**
 * @since 2.8.0
 */
export const apSW: <A, N extends string, R2, E2, B>(
  name: Exclude<N, keyof A>,
  fb: ReaderEither<R2, E2, B>
) => <R1, E1>(
  fa: ReaderEither<R1, E1, A>
) => ReaderEither<R1 & R2, E1 | E2, { readonly [K in keyof A | N]: K extends keyof A ? A[K] : B }> = apS as any

// -------------------------------------------------------------------------------------
// array utils
// -------------------------------------------------------------------------------------

/**
 * Equivalent to `ReadonlyArray#traverseWithIndex(Applicative)`.
 *
 * @since 2.9.0
 */
export const traverseArrayWithIndex = <R, E, A, B>(
  f: (index: number, a: A) => ReaderEither<R, E, B>
): ((as: ReadonlyArray<A>) => ReaderEither<R, E, ReadonlyArray<B>>) =>
  flow(R.traverseArrayWithIndex(f), R.map(E.sequenceArray))

/**
 * Equivalent to `ReadonlyArray#traverse(Applicative)`.
 *
 * @since 2.9.0
 */
export const traverseArray = <R, E, A, B>(
  f: (a: A) => ReaderEither<R, E, B>
): ((as: ReadonlyArray<A>) => ReaderEither<R, E, ReadonlyArray<B>>) => traverseArrayWithIndex((_, a) => f(a))

/**
 * Equivalent to `ReadonlyArray#sequence(Applicative)`.
 *
 * @since 2.9.0
 */
export const sequenceArray: <R, E, A>(
  arr: ReadonlyArray<ReaderEither<R, E, A>>
) => ReaderEither<R, E, ReadonlyArray<A>> =
  /*#__PURE__*/
  traverseArray(identity)

// -------------------------------------------------------------------------------------
// deprecated
// -------------------------------------------------------------------------------------

/**
 * Use small, specific instances instead.
 *
 * @category instances
 * @since 2.0.0
 * @deprecated
 */
export const readerEither: Monad3<URI> & Bifunctor3<URI> & Alt3<URI> & MonadThrow3<URI> = {
  URI,
  bimap: _bimap,
  mapLeft: _mapLeft,
  map: _map,
  of,
  ap: _ap,
  chain: _chain,
  alt: _alt,
  throwError: left
}

/**
 * Use [`getApplySemigroup`](./Apply.ts.html#getApplySemigroup) instead.
 *
 * @category instances
 * @since 2.0.0
 * @deprecated
 */
export const getApplySemigroup: <R, E, A>(S: Semigroup<A>) => Semigroup<ReaderEither<R, E, A>> =
  /*#__PURE__*/
  getApplySemigroup_(Apply)

/**
 * Use [`getApplicativeMonoid`](./Applicative.ts.html#getApplicativeMonoid) instead.
 *
 * @category instances
 * @since 2.0.0
 * @deprecated
 */
export const getApplyMonoid: <R, E, A>(M: Monoid<A>) => Monoid<ReaderEither<R, E, A>> =
  /*#__PURE__*/
  getApplicativeMonoid(Applicative)

/**
 * Use [`getApplySemigroup`](./Apply.ts.html#getApplySemigroup) instead.
 *
 * @category instances
 * @since 2.0.0
 * @deprecated
 */
export const getSemigroup = <R, E, A>(S: Semigroup<A>): Semigroup<ReaderEither<R, E, A>> =>
  getApplySemigroup_(R.Apply)(E.getSemigroup(S))

/**
 * Use [`getApplicativeReaderValidation`](#getapplicativereadervalidation) and [`getAltReaderValidation`](#getaltreadervalidation) instead.
 *
 * @category instances
 * @since 2.3.0
 * @deprecated
 */
export function getReaderValidation<E>(
  SE: Semigroup<E>
): Monad3C<URI, E> & Bifunctor3<URI> & Alt3C<URI, E> & MonadThrow3C<URI, E> {
  const applicativeReaderValidation = getApplicativeReaderValidation(SE)
  const altReaderValidation = getAltReaderValidation(SE)
  return {
    URI,
    _E: undefined as any,
    map: _map,
    ap: applicativeReaderValidation.ap,
    of,
    chain: _chain,
    bimap: _bimap,
    mapLeft: _mapLeft,
    alt: altReaderValidation.alt,
    throwError
  }
<<<<<<< HEAD
}
=======
}

/**
 * Use [`local`](./Reader.ts.html#local) instead.
 *
 * @category combinators
 * @since 2.0.0
 * @deprecated
 */
export const local: <R2, R1>(f: (r2: R2) => R1) => <E, A>(ma: ReaderEither<R1, E, A>) => ReaderEither<R2, E, A> =
  R.local
>>>>>>> e33bf40b
<|MERGE_RESOLUTION|>--- conflicted
+++ resolved
@@ -213,16 +213,6 @@
 // -------------------------------------------------------------------------------------
 
 /**
- * Changes the value of the local context during the execution of the action `ma` (similar to `Contravariant`'s
- * `contramap`).
- *
- * @category combinators
- * @since 2.0.0
- */
-export const local: <R2, R1>(f: (r2: R2) => R1) => <E, A>(ma: ReaderEither<R1, E, A>) => ReaderEither<R2, E, A> =
-  R.local
-
-/**
  * Less strict version of [`asksE`](#asksE).
  *
  * @category combinators
@@ -1002,9 +992,6 @@
     alt: altReaderValidation.alt,
     throwError
   }
-<<<<<<< HEAD
-}
-=======
 }
 
 /**
@@ -1015,5 +1002,4 @@
  * @deprecated
  */
 export const local: <R2, R1>(f: (r2: R2) => R1) => <E, A>(ma: ReaderEither<R1, E, A>) => ReaderEither<R2, E, A> =
-  R.local
->>>>>>> e33bf40b
+  R.local