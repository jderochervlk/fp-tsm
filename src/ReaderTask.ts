--- conflicted
+++ resolved
@@ -85,15 +85,6 @@
 // -------------------------------------------------------------------------------------
 
 /**
- * Changes the value of the local context during the execution of the action `ma` (similar to `Contravariant`'s
- * `contramap`).
- *
- * @category combinators
- * @since 2.3.0
- */
-export const local: <R2, R1>(f: (r2: R2) => R1) => <A>(ma: ReaderTask<R1, A>) => ReaderTask<R2, A> = R.local
-
-/**
  * Less strict version of [`asksE`](#asksE).
  *
  * @category combinators
@@ -680,9 +671,6 @@
 /* istanbul ignore next */
 export function run<R, A>(ma: ReaderTask<R, A>, r: R): Promise<A> {
   return ma(r)()
-<<<<<<< HEAD
-}
-=======
 }
 
 /**
@@ -692,5 +680,4 @@
  * @since 2.3.0
  * @deprecated
  */
-export const local: <R2, R1>(f: (r2: R2) => R1) => <A>(ma: ReaderTask<R1, A>) => ReaderTask<R2, A> = R.local
->>>>>>> e33bf40b
+export const local: <R2, R1>(f: (r2: R2) => R1) => <A>(ma: ReaderTask<R1, A>) => ReaderTask<R2, A> = R.local