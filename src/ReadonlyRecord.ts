--- conflicted
+++ resolved
@@ -1086,7 +1086,6 @@
 }
 
 /**
-<<<<<<< HEAD
  * Alias of [`toReadonlyArray`](#toReadonlyArray).
  *
  * @since 2.12.0
@@ -1112,7 +1111,6 @@
   fromFoldable(Se.last<A>(), RA.Foldable)(fa)
 
 /**
-=======
  * Test if every value in a `ReadonlyRecord` satisfies the predicate.
  *
  * @example
@@ -1121,7 +1119,6 @@
  * assert.deepStrictEqual(every((n: number) => n >= 0)({ a: 1, b: 2 }), true);
  * assert.deepStrictEqual(every((n: number) => n >= 0)({ a: 1, b: -1 }), false);
  *
->>>>>>> f299e860
  * @since 2.5.0
  */
 export function every<A>(predicate: Predicate<A>): (r: ReadonlyRecord<string, A>) => boolean {
